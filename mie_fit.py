from lmfit import Minimizer, Parameters, report_fit
import numpy as np
import spheredhm as sph
import matplotlib.pyplot as plt
import seaborn as sns
import matplotlib as mpl

def mie_loss(params, image, dim):
    """Returns the residual between the image and our Mie model."""
    p = params.valuesdict()
    mie_model = sph.spheredhm([p['x'], p['y'], p['z']], p['a_p'],
                              p['n_p'], p['n_m'], dim,
                              mpp=p['mpp'], lamb=p['lamb'])
    return mie_model - image

class Mie_Fitter(object):
    '''
    Mie_Fitter provides a method for fitting holographic images to the
    Lorenz-Mie theory of light scattering via the Levenberg-Marquardt
    algorithm.

    Inputs:
        init_params: a dictionary containing the initial values for
            each parameter.

    Attributes:
        p: lmfit parameters relevant to the scattering calculation.
            p['x']: x position [pix]
            p['y']: y position [pix]
            p['z']: z position [pix]
            p['a_p']: radius [um]
            p['n_p']: refractive index of scatterer [unitless]
            p['n_m']: refractive index of medium [unitless]
                (Default: 1.3371 water w/ lambda ~ 447 nm)
            p['mpp']: camera pixel calibration [um/pix]
            p['lamb']: wavelength [um]

        result: lmfit result object (or None before fitting procedure).
            result contains the parameter estimates, standard devs,
            covariances, . (See lmfit result object docs).
    '''
    def __init__(self, init_params, fixed=['n_m', 'mpp', 'lamb']):
        # Instantiate parameters.
        self.__init_params__()

        # Set initial values.
        for name, value in init_params.items():
            self.set_param(name, value)

        # Set parameters which should NOT be varied.
        for name in fixed:
            self.fix_param(name)
        
        self.result = None

    def __init_params__(self):
        self.p = Parameters()
        params = ['x', 'y', 'z', 'a_p', 'n_p', 'n_m', 'mpp', 'lamb']
        for p in params:
            self.p.add(p)

    def set_param(self, name, value):
        """Set parameter 'name' to 'value'"""
        self.p[name].value = value

    def fix_param(self, name, choice=False):
        """Fix parameter 'name' to not vary during fitting"""
        self.p[name].vary = choice

    def fit(self, image, dim):
        """Fit a image of a hologram with the current attribute 
        parameters.

        Example:
        >>> p = {'x':0, 'y':0, 'z':100, 'a_p':0.5, 'n_p':1.5, 'n_m':1.337, 
        ...      'mpp':0.135, 'lamb':0.447}
        >>> mie_fit = Mie_Fitter(p)
        >>> mit_fit.result(image)
        """
        dim = image.shape
        minner = Minimizer(mie_loss, self.p, fcn_args=(image, dim))
        self.result = minner.minimize()
        return self.result

        
def example():
    '''
    Make a "noisy" hologram. Then fit the noisy hologram. Plot the results.
    '''
    ## Make Noisy Hologram.
    # Create hologram to be fitted.
    x,y,z = 0., 0., 100.
    a_p = 0.5
    n_p = 1.6
    n_m = 1.339
    dim = [201,201]
    lamb = 0.447
    mpp = 0.135
    hologram = sph.spheredhm([x,y,z], a_p, n_p, n_m, dim, mpp, lamb)
    
    # Add noise.
<<<<<<< HEAD
    std = 0.01
    image += np.random.normal(size=image.shape)*std

    init_params = {'x':x, 'y':y, 'z':z, 'a_p':a_p, 'n_p':n_p-.1, 'n_m':n_m,
=======
    std = 0.03
    noise = np.random.normal(size=hologram.shape)*std
    noisy_hologram = hologram + noise

    ## Fit the noisy hologram.
    init_params = {'x':x, 'y':y, 'z':z, 'a_p':a_p, 'n_p':n_p, 'n_m':n_m,
>>>>>>> d4542994
                   'mpp':mpp, 'lamb':lamb}
    mie_fit = Mie_Fitter(init_params)
    result = mie_fit.fit(noisy_hologram)

    # Calculate the resulting image.
    residual = result.residual.reshape(*dim)
    final = hologram + residual

    # Write error report.
    report_fit(result)

    ## Make plots.
    # Plot images.
    sns.set(style='white', font_scale=1.4)
    plt.imshow(np.hstack([hologram, final, residual+1]))
    plt.title('Image, Fit, Residual')
    plt.gray()
    plt.show()

    # Plot Covariance.
    f, ax = plt.subplots()
    #cmap = sns.diverging_palette(220, 10, as_cmap=True)

    sns.set(font_scale=1.5)
    plt.title('Log Covariance Matrix')
    sns.heatmap(np.log(result.covar), cmap='PuBu',
                square=True, cbar_kws={}, ax=ax)
    ax.set_xticklabels(['x', 'y', 'z', r'a$_p$', r'n$_p$'])
    ax.set_yticklabels([r'n$_p$', r'a$_p$', 'z', 'y', 'x'])
    plt.show()

if __name__ == '__main__':
    example()<|MERGE_RESOLUTION|>--- conflicted
+++ resolved
@@ -67,7 +67,7 @@
         """Fix parameter 'name' to not vary during fitting"""
         self.p[name].vary = choice
 
-    def fit(self, image, dim):
+    def fit(self, image):
         """Fit a image of a hologram with the current attribute 
         parameters.
 
@@ -91,7 +91,7 @@
     # Create hologram to be fitted.
     x,y,z = 0., 0., 100.
     a_p = 0.5
-    n_p = 1.6
+    n_p = 1.5
     n_m = 1.339
     dim = [201,201]
     lamb = 0.447
@@ -99,19 +99,12 @@
     hologram = sph.spheredhm([x,y,z], a_p, n_p, n_m, dim, mpp, lamb)
     
     # Add noise.
-<<<<<<< HEAD
-    std = 0.01
-    image += np.random.normal(size=image.shape)*std
-
-    init_params = {'x':x, 'y':y, 'z':z, 'a_p':a_p, 'n_p':n_p-.1, 'n_m':n_m,
-=======
     std = 0.03
     noise = np.random.normal(size=hologram.shape)*std
     noisy_hologram = hologram + noise
 
     ## Fit the noisy hologram.
     init_params = {'x':x, 'y':y, 'z':z, 'a_p':a_p, 'n_p':n_p, 'n_m':n_m,
->>>>>>> d4542994
                    'mpp':mpp, 'lamb':lamb}
     mie_fit = Mie_Fitter(init_params)
     result = mie_fit.fit(noisy_hologram)
