--- conflicted
+++ resolved
@@ -276,12 +276,7 @@
     # Necessary parameters.
     a_p = 0.5
     n_p = 1.5
-<<<<<<< HEAD
-
     NA = 1.339
-=======
-    NA = 1.45
->>>>>>> fcebb60e
     lamb = 0.447
     dim = [201,201] # FIXME: Does nothing.
     nm_obj = 1.339
@@ -307,7 +302,6 @@
             r'Camera Plane Image, Focal Plane Image and their Difference.', 
             gray=True)
 
-<<<<<<< HEAD
     # Plot the radii.
     cam_rad = azi.azimedian(M**2*nm_img/nm_obj*cam_image)
     focal_rad = azi.azimedian(image) 
@@ -318,12 +312,10 @@
     plt.plot(focal_rad[:end], 'black', label = 'Focal Plane')
     plt.xlabel('Radial distance [pix]')
     plt.ylabel('Normalized Intensity [arb]')
-=======
     cam_rad = azi.azimedian(cam_image)
     img_rad = azi.azimedian(image)
     plt.plot(cam_rad, 'r', label='Camera Plane')
     plt.plot(img_rad, 'black', label='Image Plane')
->>>>>>> fcebb60e
     plt.legend()
     plt.show()
 
