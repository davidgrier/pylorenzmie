import numpy as np
from sphericalfield import sphericalfield
from sphere_coefficients import sphere_coefficients
import matplotlib.pyplot as plt
import geometry as g


def map_abs(data):
    return np.hstack(map(np.abs, data[:]))

def check_if_numpy(x, char_x):
    ''' checks if x is a numpy array '''
    if type(x) != np.ndarray:
        print char_x + ' must be an numpy array'
        return False
    else:
        return True

def verbose(data, title, gray = False):
    plt.imshow(data)
    plt.title(title)
    if gray:
        plt.gray()
    plt.show()

def aperture(field, geom, r_max):
    '''Sets field to zero wherever x**2+y**2 >= rmax.'''
    x = geom.xx
    y = geom.yy
    indices = np.where(x**2+y**2 >= r_max**2)
    field[:, indices[0], indices[1]] = 0

    return field

def displacement(s_obj_cart, z, k):
    '''Returns the displacement phase accumulated by an angular spectrum
    propagating a distance z. 
    
    Ref[2]: J. Goodman, Introduction to Fourier Optics, 2nd Edition, 1996
            [See 3.10.2 Propagation of the Angular Spectrum]
    '''

    sxx = s_obj_cart.xx
    syy = s_obj_cart.yy

    inside = sxx**2+syy**2 < 1.
    disp = np.zeros(sxx.shape, dtype = complex)
    disp[inside] = np.exp(1.0j * k * z * np.sqrt( 1. - sxx[inside]**2 - syy[inside]**2))
    return disp

def discretize_plan(NA, M, lamb, nm_img, mpp):
    '''Discretizes a plane according to Eq. 130 - 131.'''

    # Suppose the largest scatterer we consider is 20 lambda. Then
    # P should be larger than 40*NA.
    diam = 400 # wavelengths
    p, q = int(diam*NA), int(diam*NA)

    # Pad with zeros to help dealias and to set del_x to mpp.
    pad_p = int((lamb - mpp*2*NA)/(mpp*2*NA)*p)
    pad_q = int((lamb - mpp*2*NA)/(mpp*2*NA)*q)

    return pad_p, pad_q, p, q

def consv_energy(es, s_obj, s_img, M):
    '''Changes electric field strength factor density to obey the conversation of 
    energy. See Eq. 108 of Ref. 1.
    '''
<<<<<<< HEAD
    # TODO: Should by es*-M*np.sqrt(s_img.costheta/s_obj.costheta)
    return es*-np.sqrt(M*s_img.costheta/s_obj.costheta)
=======
    return es*-1.*np.sqrt(M*s_img.costheta/s_obj.costheta)
>>>>>>> 9d0cf0b8

def remove_r(es):
    '''Remove r component of vector.'''
    es[0,:,:] = 0.0
    return es

def propagate_plane_wave(amplitude, k, path_len, shape):
    '''Propagates a plane with wavenumber k through a distance path_len. 
    The wave is polarized in the x direction. The field is given as a 
    cartesian vector field.'''
    e_inc = np.zeros(shape, dtype = complex)
    e_inc[0, :, :] += amplitude*np.exp(-1.j * k * path_len)
    return e_inc

def scatter(s_obj_cart, a_p, n_p, nm_obj, lamb, r, mpp):
    '''Compute the angular spectrum arriving at the entrance pupil.'''
    
    p, q = s_obj_cart.shape

    lamb_m = lamb/np.real(nm_obj)/mpp
    ab = sphere_coefficients(a_p, n_p, nm_obj, lamb)
    sx = s_obj_cart.xx.ravel()
    sy = s_obj_cart.yy.ravel()
    inds = sx**2+sy**2 < 1.

    costheta = np.zeros(sx.shape)
    costheta[inds] = np.sqrt(1. - sx[inds]**2 - sy[inds]**2)

    # Compute the electromagnetic strength factor on the object side 
    # (Eq 40 Ref[1]).
    ang_spec = np.zeros((3,p*q), dtype = complex)
    ang_spec[:,inds] = sphericalfield(sx[inds]*r, sy[inds]*r, costheta[inds]*r, 
                                      ab, lamb_m, cartesian=False, 
                                      str_factor=True)

    return ang_spec.reshape(3, p, q)

def collection(ang_spec, s_obj_cart, s_img_cart, nm_obj, M, r_max):
    '''Compute the angular spectrum leaving the exit pupil.'''

    # Ensure conservation of energy is observed with abbe sine condition.
    es_img = consv_energy(ang_spec, s_obj_cart, s_img_cart, M)
    #es_img = remove_r(es_img) # Should be no r component.

    # Apply aperture. FIXME (MDH): implement.
    #es_img = aperture(es_img, s_img_cart, r_max)
    
    return es_img

def refocus(es_img, s_img, n_disc_grid, p, q, Np, Nq, NA, M, lamb, nm_img,
            aber=None):
    '''Propagates the electric field from the exit pupil to the image plane.'''
    
    if aber is None:
        aber  = np.zeros([3, p, q], complex) 

    # Compute auxiliary (Eq. 133) with zero padding!
    # The lower dimensional s_img.costheta broadcasts to es_img.
    g_aux = es_img * np.exp(-1.j*2*np.pi*aber/lamb) / s_img.costheta 

    # Apply discrete Fourier Transform (Eq. 135).
    es_m_n = np.fft.fft2(g_aux, s = (Np,Nq))
    es_m_n = np.fft.fftshift(es_m_n, axes = (1,2))

    # Compute the electric field at plane 3.
    es_cam  = (1.j*NA**2/(M**2*lamb*nm_img))*(4./(p*q))*es_m_n

    # Accounting for aliasing.
    mm, nn = n_disc_grid.xx, n_disc_grid.yy
    es_cam *= np.exp(-1.j*np.pi*( mm*(1.-p)/Np + nn*(1.-q)/Nq))

    return es_cam

def image_formation(es_cam, e_inc_cam):
    '''Produces an image from the electric fields present.'''
    fields = es_cam + e_inc_cam
    image = np.sum(np.real(fields*np.conjugate(fields)), axis = 0)
    return image

def image_camera_plane(z, a_p, n_p,  nm_obj=1.339, nm_img=1.0, NA=1.45, 
                       lamb=0.447, mpp=0.135, M=100, f=2.E5, dim=[201,201], 
                       quiet=True):
    '''
    Returns an image in the camera plane due to a spherical scatterer with 
    radius a_p and refractive index n_p at a height z above the focal plane. 

    Args:
        z:     [um] scatterer's distance from the focal plane.
        a_p:   [um] sets the radius of the spherical scatterer.
        n_p:   [R.I.U.] sets the refractive index of the scatterer.
        nm_obj:[R.I.U.] sets the refractive index of medium immersing the 
               scattered.
               Default: 1.339 (Water)
        nm_img:[R.I.U.] sets the refractive index of the medium immersing the 
               camera.
               Default: 1.00 (Air)
        NA:    [unitless] The numerical aperture of the optical train.
               Default: 1.45 (100x Nikon Lambda Series)
        lamb:  [um] wavelength of the incident illumination.
               Default: 0.447 (Coherent Cube.. blue)
        mpp:   [um/pix] sets the size of a pixel.
               Default: 0.135.
        M:     [unitless] Magnification of the optical train.
`              Default: 100
        f:     [um]: focal length of the objective. Sets the distance between 
               the entrance
               pupil and the focal plane.
               Default: 20E5 um.
        dim:   [nx, ny]: (will) set the size of the resulting image.
               Default: [201,201]

    Return:
        image: [?, ?] - Currently dim is not implemented. The resulting image 
               size is dictated by the padding chose for the fourier transform.

    Ref[1]: Capoglu et al. (2012). "The Microscope in a Computer:...", 
               Applied Optics, 38(34), 7085.
    '''

    # Necessary constants.
    #k_img = 2*np.pi*nm_img/lamb*mpp # [pix**-1]
    k_obj = 2*np.pi*nm_obj/lamb*mpp # [pix**-1]
    r_max = 100. # [pix]
    sintheta_img = NA/(M*nm_img)

    # Devise a discretization plan.
    pad_p, pad_q, p, q = discretize_plan(NA, M, lamb, nm_img, mpp)
    Np = pad_p + p
    Nq = pad_q + q

    # Compute the three geometries, s_img, s_obj, n_img
    # Origins for the coordinate systems.
    origin = [.5*(p-1.), .5*(q-1.)]
    
    # Scale factors for the coordinate systems.
    img_factor = 2*NA/(M*nm_img)
    obj_factor = 2*NA/nm_obj
    img_scale = [img_factor*1./p, img_factor*1./q]
    obj_scale = [obj_factor*1./p, obj_factor*1./q]

    # Cartesian Geometries.
    # FIXME (MDH): is it necessary to have s_obj_cart?
    s_img_cart = g.CartesianCoordinates(p, q, origin, img_scale)
    s_obj_cart = g.CartesianCoordinates(p, q, origin, obj_scale)
    n_disc_grid = g.CartesianCoordinates(Np, Nq, origin=[.5*(Np-1), .5*(Nq-1.)])
    n_img_cart  = g.CartesianCoordinates(Np, Nq, [.5*(Np-1.), .5*(Nq-1.)], 
                                         img_scale)

    # Spherical Geometries.
    s_obj_cart.acquire_spherical(1.)
    s_img_cart.acquire_spherical(1.)
    n_img_cart.acquire_spherical(1.)

    # 0) Propagate the Incident field to the camera plane.
    e_inc = propagate_plane_wave(-1.0/M, k_obj, z, (3, Np, Nq))
    
    if not quiet:
        verbose(map_abs(e_inc), r'Plane wave at image $(x,y,z)$')

    # 1) Scattering.
    # Compute the angular spectrum incident on entrance pupil of the objective.
    ang_spec = scatter(s_obj_cart, a_p, n_p, nm_obj, lamb, r_max, mpp)
    
    if not quiet:
        verbose(map_abs(ang_spec), r'After Scatter $(r,\theta,\phi)$')

    # 1.5) Displacing the field.
    # Propagate the angular spectrum a distance z_p.
    disp = displacement(s_obj_cart, z, k_obj)
    ang_spec[1:, :] *= disp
    
    if not quiet:
        verbose(np.real(disp), r'Displacement Field')

    # 2) Collection.
    # Compute the electric field strength factor leaving the tube lens.
    es_img = collection(ang_spec, s_obj_cart, s_img_cart, nm_obj, M, 
                        sintheta_img)

    if not quiet:
        verbose(map_abs(es_img), r'After Collection ($r$, $\theta$, $\phi$)')

    # 3) Refocus.
    # Input the electric field strength into the debye-wolf formalism to 
    # compute the scattered field at the camera plane.
    es_img = g.spherical_to_cartesian(es_img, s_img_cart)

    if not quiet:
        verbose(map_abs(es_img), r'Before Refocusing $(x, y, z)$')

    es_cam = refocus(es_img, s_img_cart, n_disc_grid, p, q, Np, Nq, NA, M, lamb,
                     nm_img)
    print('average of es_cam: {}'.format(np.max(image_formation(es_cam, es_cam))))
    if not quiet:
        verbose(map_abs(es_cam), r'After Refocusing $(x, y, z)$')

    # 4) Image formation.
    # Combine the electric fields in the image plane to form an image.
    image = image_formation(es_cam, e_inc)

    return image

def test_discretize():
    NA = 1.45
    M = 100
    lamb = 0.447
    nm_img = 1.0
    mpp = 0.135
    pad_p, pad_q, p, q = discretize_plan(NA, M, lamb, nm_img, mpp)
    
    del_x = lamb*p*M/(2*NA*(pad_p+p))
    print del_x/M

def test_image(z=10.0, quiet=False):
    import matplotlib.pyplot as plt
    from spheredhm import spheredhm

    # Necessary parameters.
    a_p = 0.5
    n_p = 1.5
    mpp = 0.135
    NA = 1.45
    lamb = 0.447
    f = 20.*10**2
    dim = [201,201] # FIXME: Does nothing.
    nm_obj = 1.339
    nm_img = 1.0
    M = 100

    # Produce image with Debye-Wolf Formalism.
    cam_image = image_camera_plane(z/mpp, a_p, n_p,  nm_obj=nm_obj, 
                                   nm_img=nm_img,  NA=NA, lamb=lamb, 
                                   mpp=mpp, M=M, f=f, dim=dim, 
                                   quiet=quiet)

    # Produce image in the focal plane.
    dim = cam_image.shape
    image = spheredhm([0,0, z/mpp], a_p, n_p, nm_obj, dim, mpp, lamb)

    # Visually compare the two.
<<<<<<< HEAD
    plt.imshow(np.hstack([cam_image, image, cam_image - image + 1]))
    plt.title(r'Comparing Camera Plane Image to Focal Plane Image')
    plt.gray()
    plt.show()
=======
    diff = M**2*cam_image - image
    print("Maximum difference: {}".format(np.max(diff)))
    verbose(np.hstack([M**2*cam_image, image, diff+1]), 
            r'Camera Plane Image, Focal Plane Image and their Difference.', 
            gray=True)

>>>>>>> 9d0cf0b8

if __name__ == '__main__':
    import argparse

    parser = argparse.ArgumentParser()
    parser.add_argument('--quiet', action='store_true', help='If set only plot last figure.')
    parser.add_argument('-z', type=float, help='Height of test particle.', default=10.0)
    args = parser.parse_args()
    test_image(z=args.z, quiet=args.quiet)<|MERGE_RESOLUTION|>--- conflicted
+++ resolved
@@ -28,7 +28,7 @@
     x = geom.xx
     y = geom.yy
     indices = np.where(x**2+y**2 >= r_max**2)
-    field[:, indices[0], indices[1]] = 0
+    field[:, indices] = 0
 
     return field
 
@@ -66,12 +66,7 @@
     '''Changes electric field strength factor density to obey the conversation of 
     energy. See Eq. 108 of Ref. 1.
     '''
-<<<<<<< HEAD
-    # TODO: Should by es*-M*np.sqrt(s_img.costheta/s_obj.costheta)
-    return es*-np.sqrt(M*s_img.costheta/s_obj.costheta)
-=======
     return es*-1.*np.sqrt(M*s_img.costheta/s_obj.costheta)
->>>>>>> 9d0cf0b8
 
 def remove_r(es):
     '''Remove r component of vector.'''
@@ -103,8 +98,8 @@
     # Compute the electromagnetic strength factor on the object side 
     # (Eq 40 Ref[1]).
     ang_spec = np.zeros((3,p*q), dtype = complex)
-    ang_spec[:,inds] = sphericalfield(sx[inds]*r, sy[inds]*r, costheta[inds]*r, 
-                                      ab, lamb_m, cartesian=False, 
+    ang_spec[:,inds] = sphericalfield(sx[inds]*r, sy[inds]*r, costheta[inds]*r,
+                                      ab, lamb_m, cartesian=False,
                                       str_factor=True)
 
     return ang_spec.reshape(3, p, q)
@@ -124,19 +119,20 @@
 def refocus(es_img, s_img, n_disc_grid, p, q, Np, Nq, NA, M, lamb, nm_img,
             aber=None):
     '''Propagates the electric field from the exit pupil to the image plane.'''
-    
+
     if aber is None:
-        aber  = np.zeros([3, p, q], complex) 
+        aber  = np.zeros([3, p, q], complex)
 
     # Compute auxiliary (Eq. 133) with zero padding!
     # The lower dimensional s_img.costheta broadcasts to es_img.
-    g_aux = es_img * np.exp(-1.j*2*np.pi*aber/lamb) / s_img.costheta 
+    g_aux = es_img * np.exp(-1.j*2*np.pi*aber/lamb) / s_img.costheta
 
     # Apply discrete Fourier Transform (Eq. 135).
     es_m_n = np.fft.fft2(g_aux, s = (Np,Nq))
     es_m_n = np.fft.fftshift(es_m_n, axes = (1,2))
 
     # Compute the electric field at plane 3.
+    # TODO: Is it M or M**2?
     es_cam  = (1.j*NA**2/(M**2*lamb*nm_img))*(4./(p*q))*es_m_n
 
     # Accounting for aliasing.
@@ -227,14 +223,14 @@
 
     # 0) Propagate the Incident field to the camera plane.
     e_inc = propagate_plane_wave(-1.0/M, k_obj, z, (3, Np, Nq))
-    
+
     if not quiet:
         verbose(map_abs(e_inc), r'Plane wave at image $(x,y,z)$')
 
     # 1) Scattering.
     # Compute the angular spectrum incident on entrance pupil of the objective.
     ang_spec = scatter(s_obj_cart, a_p, n_p, nm_obj, lamb, r_max, mpp)
-    
+
     if not quiet:
         verbose(map_abs(ang_spec), r'After Scatter $(r,\theta,\phi)$')
 
@@ -242,13 +238,13 @@
     # Propagate the angular spectrum a distance z_p.
     disp = displacement(s_obj_cart, z, k_obj)
     ang_spec[1:, :] *= disp
-    
+
     if not quiet:
         verbose(np.real(disp), r'Displacement Field')
 
     # 2) Collection.
     # Compute the electric field strength factor leaving the tube lens.
-    es_img = collection(ang_spec, s_obj_cart, s_img_cart, nm_obj, M, 
+    es_img = collection(ang_spec, s_obj_cart, s_img_cart, nm_obj, M,
                         sintheta_img)
 
     if not quiet:
@@ -302,9 +298,9 @@
     M = 100
 
     # Produce image with Debye-Wolf Formalism.
-    cam_image = image_camera_plane(z/mpp, a_p, n_p,  nm_obj=nm_obj, 
-                                   nm_img=nm_img,  NA=NA, lamb=lamb, 
-                                   mpp=mpp, M=M, f=f, dim=dim, 
+    cam_image = image_camera_plane(z/mpp, a_p, n_p,  nm_obj=nm_obj,
+                                   nm_img=nm_img,  NA=NA, lamb=lamb,
+                                   mpp=mpp, M=M, f=f, dim=dim,
                                    quiet=quiet)
 
     # Produce image in the focal plane.
@@ -312,19 +308,12 @@
     image = spheredhm([0,0, z/mpp], a_p, n_p, nm_obj, dim, mpp, lamb)
 
     # Visually compare the two.
-<<<<<<< HEAD
-    plt.imshow(np.hstack([cam_image, image, cam_image - image + 1]))
-    plt.title(r'Comparing Camera Plane Image to Focal Plane Image')
-    plt.gray()
-    plt.show()
-=======
     diff = M**2*cam_image - image
     print("Maximum difference: {}".format(np.max(diff)))
-    verbose(np.hstack([M**2*cam_image, image, diff+1]), 
-            r'Camera Plane Image, Focal Plane Image and their Difference.', 
+    verbose(np.hstack([M**2*cam_image, image, diff+1]),
+            r'Camera Plane Image, Focal Plane Image and their Difference.',
             gray=True)
 
->>>>>>> 9d0cf0b8
 
 if __name__ == '__main__':
     import argparse
